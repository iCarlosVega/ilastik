from PyQt4 import uic, QtGui
import os

import logging
from ilastik.applets.tracking.base.trackingBaseGui import TrackingBaseGui
import sys
import traceback
import re

logger = logging.getLogger(__name__)
traceLogger = logging.getLogger('TRACE.' + __name__)

class ChaingraphTrackingGui( TrackingBaseGui ):

    def _loadUiFile(self):
        # Load the ui file (find it in our own directory)
        localDir = os.path.split(__file__)[0]
        self._drawer = uic.loadUi(localDir+"/drawer.ui")        
        
        if not self.topLevelOperatorView.Parameters.ready():
            raise Exception("Parameter slot is not ready")
        
        parameters = self.topLevelOperatorView.Parameters.value        
        if 'appearance' in parameters.keys():
            self._drawer.appSpinBox.setValue(parameters['appearance'])
        if 'disappearance' in parameters.keys():
            self._drawer.disSpinBox.setValue(parameters['disappearance'])
        if 'opportunity' in parameters.keys():
            self._drawer.oppSpinBox.setValue(parameters['opportunity'])
        if 'noiserate' in parameters.keys():
            self._drawer.noiseRateSpinBox.setValue(parameters['noiserate'])
        if 'noiseweight' in parameters.keys():
            self._drawer.noiseWeightSpinBox.setValue(parameters['noiseweight'])
        if 'epgap' in parameters.keys():
            self._drawer.epGapSpinBox.setValue(parameters['epgap'])
        if 'with_divisions' in parameters.keys():
            self._drawer.withDivisionsBox.setChecked(parameters['with_divisions'])
        if 'cplex_timeout' in parameters.keys():
            self._drawer.timeoutBox.setText(parameters['cplex_timeout'])
        
        return self._drawer
    
    def initAppletDrawerUi(self):
        super(ChaingraphTrackingGui, self).initAppletDrawerUi()    
        self._drawer.timeoutBox.textChanged.connect(self._onTimeoutBoxChanged)
        self._allowedTimeoutInputRegEx = re.compile('^[0-9]*$')
                
    def _onTimeoutBoxChanged(self):        
        inString = str(self._drawer.timeoutBox.text())
        if self._allowedTimeoutInputRegEx.match(inString) is None:
            self._drawer.timeoutBox.setText(inString[:-1])
    
    def _onTrackButtonPressed( self ):    
        if not self.mainOperator.ObjectFeatures.ready():
            QtGui.QMessageBox.critical(self, "Error", "You have to select object features first.", QtGui.QMessageBox.Ok)
            return
        
        app = self._drawer.appSpinBox.value()
        dis = self._drawer.disSpinBox.value()
        opp = self._drawer.oppSpinBox.value()
        noiserate = self._drawer.noiseRateSpinBox.value()
        noiseweight = self._drawer.noiseWeightSpinBox.value()
        epGap = self._drawer.epGapSpinBox.value()
        n_neighbors = self._drawer.nNeighborsSpinBox.value()
        with_div = self._drawer.withDivisionsBox.isChecked()
        cplex_timeout = None
        if len(str(self._drawer.timeoutBox.text())):
            cplex_timeout = int(self._drawer.timeoutBox.text())
            
        from_t = self._drawer.from_time.value()
        to_t = self._drawer.to_time.value()
        from_x = self._drawer.from_x.value()
        to_x = self._drawer.to_x.value()
        from_y = self._drawer.from_y.value()
        to_y = self._drawer.to_y.value()        
        from_z = self._drawer.from_z.value()
        to_z = self._drawer.to_z.value()        
        from_size = self._drawer.from_size.value()
        to_size = self._drawer.to_size.value()        

        try:
            self.mainOperator.track(
                        time_range = range(from_t, to_t + 1),
                        x_range = (from_x, to_x + 1),
                        y_range = (from_y, to_y + 1),
                        z_range = (from_z, to_z + 1),
                        size_range = (from_size, to_size + 1),
                        x_scale = self._drawer.x_scale.value(),
                        y_scale = self._drawer.y_scale.value(),
                        z_scale = self._drawer.z_scale.value(),
                        app=app,
                        dis=dis,
                        noiserate = noiserate,
                        noiseweight = noiseweight,
                        opp=opp,                        
                        ep_gap=epGap,
                        n_neighbors=n_neighbors,
                        with_div=with_div,
                        cplex_timeout=cplex_timeout)
        except Exception:
            ex_type, ex, tb = sys.exc_info()
            traceback.print_tb(tb)            
            QtGui.QMessageBox.critical(self, "Error", "Exception(" + str(ex_type) + "): " + str(ex), QtGui.QMessageBox.Ok)
            return
    
        self._drawer.exportButton.setEnabled(True)
        self._drawer.exportTifButton.setEnabled(True)
<<<<<<< HEAD
        self._setLayerVisible("Objects", False)
=======
        self._setLayerVisible("Objects", False)    
            
>>>>>>> 832c07ec
<|MERGE_RESOLUTION|>--- conflicted
+++ resolved
@@ -105,9 +105,5 @@
     
         self._drawer.exportButton.setEnabled(True)
         self._drawer.exportTifButton.setEnabled(True)
-<<<<<<< HEAD
-        self._setLayerVisible("Objects", False)
-=======
         self._setLayerVisible("Objects", False)    
-            
->>>>>>> 832c07ec
+            