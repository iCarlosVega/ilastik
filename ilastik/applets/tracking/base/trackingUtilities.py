###############################################################################
#   ilastik: interactive learning and segmentation toolkit
#
#       Copyright (C) 2011-2014, the ilastik developers
#                                <team@ilastik.org>
#
# This program is free software; you can redistribute it and/or
# modify it under the terms of the GNU General Public License
# as published by the Free Software Foundation; either version 2
# of the License, or (at your option) any later version.
#
# In addition, as a special exception, the copyright holders of
# ilastik give you permission to combine ilastik with applets,
# workflows and plugins which are not covered under the GNU
# General Public License.
#
# See the LICENSE file for details. License information is also available
# on the ilastik web site at:
#		   http://ilastik.org/license.html
###############################################################################
import h5py
import numpy as np
import os.path as path
import pgmlink

import logging
logger = logging.getLogger(__name__)

def relabel(volume, replace):
    mp = np.arange(0, np.amax(volume) + 1, dtype=volume.dtype)
    mp[1:] = 1
    labels = np.unique(volume)
    for label in labels:
        if label > 0:
            try:
                r = replace[label]
                mp[label] = r
            except:                
                pass
#    mp[replace.keys()] = replace.values()
    return mp[volume]
    
    
def relabelMergers(volume, merger):
    mp = np.arange(0, np.amax(volume) + 1, dtype=volume.dtype)    
    mp[:] = 0
    labels = np.unique(volume)
    for label in labels:
        if label > 0:
            if label in merger:
                mp[label] = merger[label]
            else:
                mp[label] = 1
    return mp[volume]

def get_dict_value(dic, key, default=[]):
    if key not in dic:
        return default
    else:
        return dic[key]

def write_dict_value(dic, key, value):
    if len(value) == 0:
        return
    else:
        dic[key] = value
    return dic

def get_events(eventsVector):
    events = {}
    for t in range(len(eventsVector)):
        events[str(t)] = get_events_at(eventsVector, t)
    return events

def get_events_at(eventsVector, t):  
    dis = []
    app = []
    div = []
    mov = []
    merger = []
    mult_mov = []
                
    for event in eventsVector[t]:
        if event.type == pgmlink.EventType.Appearance:
            app.append((event.traxel_ids[0], event.energy))
        if event.type == pgmlink.EventType.Disappearance:
            dis.append((event.traxel_ids[0], event.energy))
        if event.type == pgmlink.EventType.Division:
            div.append((event.traxel_ids[0], event.traxel_ids[1], event.traxel_ids[2], event.energy))
        if event.type == pgmlink.EventType.Move:
            mov.append((event.traxel_ids[0], event.traxel_ids[1], event.energy))
        if hasattr(pgmlink.EventType, "Merger") and event.type == pgmlink.EventType.Merger:                    
            merger.append((event.traxel_ids[0], event.traxel_ids[1], event.energy))
        if hasattr(pgmlink.EventType, "MultiFrameMove") and event.type == pgmlink.EventType.MultiFrameMove:                    
<<<<<<< HEAD
             mult_mov.append((event.traxel_ids[0], event.traxel_ids[1], event.traxel_ids[2], event.energy))             
=======
            mult_mov.append((event.traxel_ids[0], event.traxel_ids[1], event.traxel_ids[2], event.energy))
>>>>>>> 3f119c44

    # convert to ndarray for better indexing
    events_at = {}
    write_dict_value(events_at, "dis", np.asarray(dis))
    write_dict_value(events_at, "app", np.asarray(app))
    write_dict_value(events_at, "div", np.asarray(div))
    write_dict_value(events_at, "mov", np.asarray(mov))
    write_dict_value(events_at, "merger", np.asarray(merger))
    write_dict_value(events_at, "multiMove", np.asarray(mult_mov))

    return events_at


def write_events(events_at, directory, t, labelImage, mergers=None):
        fn =  directory + "/" + str(t).zfill(5)  + ".h5"
        
        logger.info( "-- Writing results to " + path.basename(fn) ) 
        if len(events_at) == 0:
            dis = []
            app = []
            mov = []
            div = []
            merger = []
            mult_movs = []
        else:        
            dis = get_dict_value(events_at, "dis", [])
            app = get_dict_value(events_at, "app", [])
            mov = get_dict_value(events_at, "mov", [])
            div = get_dict_value(events_at, "div", [])
            merger = get_dict_value(events_at, "merger", [])
            mult_movs = get_dict_value(events_at, "multiMove", [])
        try:
            with LineageH5(fn, 'w-') as f_curr:
                # delete old label image
                if "segmentation" in f_curr.keys():
                    del f_curr["segmentation"]
                
                seg = f_curr.create_group("segmentation")            
                # write label image
                seg.create_dataset("labels", data = labelImage, dtype=np.uint32, compression=1)
                
                # delete old tracking
                if "tracking" in f_curr.keys():
                    del f_curr["tracking"]
    
                tg = f_curr.create_group("tracking")            
                
                # write associations
                if len(app):
                    ds = tg.create_dataset("Appearances", data=app[:, :-1], dtype=np.uint32, compression=1)
                    ds.attrs["Format"] = "cell label appeared in current file"    
                    ds = tg.create_dataset("Appearances-Energy", data=app[:, -1], dtype=np.double, compression=1)
                    ds.attrs["Format"] = "lower energy -> higher confidence"    
                if len(dis):
                    ds = tg.create_dataset("Disappearances", data=dis[:, :-1], dtype=np.uint32, compression=1)
                    ds.attrs["Format"] = "cell label disappeared in current file"
                    ds = tg.create_dataset("Disappearances-Energy", data=dis[:, -1], dtype=np.double, compression=1)
                    ds.attrs["Format"] = "lower energy -> higher confidence"    
                if len(mov):
                    ds = tg.create_dataset("Moves", data=mov[:, :-1], dtype=np.uint32, compression=1)
                    ds.attrs["Format"] = "from (previous file), to (current file)"    
                    ds = tg.create_dataset("Moves-Energy", data=mov[:, -1], dtype=np.double, compression=1)
                    ds.attrs["Format"] = "lower energy -> higher confidence"                
                if len(div):
                    ds = tg.create_dataset("Splits", data=div[:, :-1], dtype=np.uint32, compression=1)
                    ds.attrs["Format"] = "ancestor (previous file), descendant (current file), descendant (current file)"    
                    ds = tg.create_dataset("Splits-Energy", data=div[:, -1], dtype=np.double, compression=1)
                    ds.attrs["Format"] = "lower energy -> higher confidence"
                if len(merger):
                    ds = tg.create_dataset("Mergers", data=merger[:, :-1], dtype=np.uint32, compression=1)
                    ds.attrs["Format"] = "descendant (current file), number of objects"    
                    ds = tg.create_dataset("Mergers-Energy", data=merger[:, -1], dtype=np.double, compression=1)
                    ds.attrs["Format"] = "lower energy -> higher confidence"
                if len(mult_movs):
                    ds = tg.create_dataset("MultiFrameMoves", data=mult_movs[:, :-1], dtype=np.int32, compression=1)
                    ds.attrs["Format"] = "from (given by timestep), to (current file), timestep"
                    ds = tg.create_dataset("MultiFrameMoves-Energy", data=mult_movs[:, -1], dtype=np.double)
                    ds.attrs["Format"] = "lower energy -> higher confidence"
        except IOError:                    
            raise IOError("File " + str(fn) + " exists already. Please choose a different folder or delete the file(s).")
                
    
        logger.info( "-> results successfully written" )


    

class LineageTrees():

    def createLineageTrees(self, fn=None, width=None, height=None, circular=False, withAppearing=True, from_t=0, to_t=0):
        from ete2 import Tree, NodeStyle, AttrFace
        
        tree = Tree()        
        style = self.getNodeStyle()
        divisionStyle = self.getNodeStyle()
        
        invisibleNodeStyle = NodeStyle()
        invisibleNodeStyle["hz_line_color"] = "white"
        invisibleNodeStyle["vt_line_color"] = "white"
        invisibleNodeStyle["fgcolor"] = "white"
        
        distanceFromRoot = 0
        
        nodeMap = {}
        branchSize = {}
        
        # add all nodes which appear in the first frame
        for event in self.mainOperator.innerOperators[0].events[from_t]:
            if event.type != pgmlink.EventType.Appearance:
                label = event.traxel_ids[0]
                appNode = tree.add_child(name=self.getNodeName(0, label), dist=distanceFromRoot )
                nodeMap[str(self.getNodeName(0, label))] = appNode
                branchSize[str(self.getNodeName(0, label))] = 0                    
                # making the branches to the root node invisible
                n = appNode
                while n:
                    n.set_style(invisibleNodeStyle)
                    n = n.up
                appNode.set_style(invisibleNodeStyle)
                name = AttrFace("name")
                name.fsize = 6
        
        # add all lineages
        for t, events_at in enumerate(self.mainOperator.innerOperators[0].events[from_t:to_t+1]):
            t = t+1            
            for event in events_at:
                if event.type == pgmlink.EventType.Appearance and withAppearing:
                    label = event.traxel_ids[0]
                    appNode = tree.add_child(name=self.getNodeName(t, label), dist=distanceFromRoot + t)
                    nodeMap[str(self.getNodeName(t, label))] = appNode
                    branchSize[str(self.getNodeName(t, label))] = 0                    
                    # making the branches to the root node invisible
                    n = appNode
                    while n:
                        n.set_style(invisibleNodeStyle)
                        n = n.up
                    appNode.set_style(invisibleNodeStyle)
                    name = AttrFace("name")
                    name.fsize = 6

                elif event.type == pgmlink.EventType.Disappearance:
                    label = event.traxel_ids[0]
                    if str(self.getNodeName(t-1,str(label))) not in nodeMap.keys():
                        continue
                    if branchSize[str(self.getNodeName(t-1,str(label)))] == 0:
                        del nodeMap[str(self.getNodeName(t-1,str(label)))]
                        del branchSize[str(self.getNodeName(t-1,str(label)))]
                        continue
                    newNode = nodeMap[str(self.getNodeName(t-1,str(label)))].add_child(
                        name = self.getNodeName(t-1,str(label)),dist = branchSize[str(self.getNodeName(t-1,str(label)))])                     
                    newNode.set_style(style)
                    del nodeMap[str(self.getNodeName(t-1,str(label)))]
                    del branchSize[str(self.getNodeName(t-1,str(label)))]
                    
                elif event.type == pgmlink.EventType.Division:
                    labelOld = event.traxel_ids[0]
                    labelNew1 = event.traxel_ids[1]
                    labelNew2 = event.traxel_ids[2]                    
                    if str(self.getNodeName(t-1,str(labelOld))) not in nodeMap.keys():
                        continue
                    newNode = nodeMap[str(self.getNodeName(t-1,str(labelOld)))].add_child(
                            name = self.getNodeName(t-1,str(self.getNodeName(t-1,str(labelOld)))),
                            dist = branchSize[str(self.getNodeName(t-1,str(labelOld)))] )
                    del nodeMap[str(self.getNodeName(t-1,str(labelOld)))]
                    del branchSize[str(self.getNodeName(t-1,str(labelOld)))]
                    newNode.set_style(divisionStyle)
                    nodeMap[str(self.getNodeName(t,str(labelNew1)))] = newNode
                    nodeMap[str(self.getNodeName(t,str(labelNew2)))] = newNode
                    branchSize[str(self.getNodeName(t,str(labelNew1)))] = 1
                    branchSize[str(self.getNodeName(t,str(labelNew2)))] = 1                    
                    
                elif event.type == pgmlink.EventType.Move:
                    labelOld = event.traxel_ids[0]
                    labelNew = event.traxel_ids[1]
                    if str(self.getNodeName(t-1,str(labelOld))) not in nodeMap.keys():
                        continue
                    nodeMap[str(self.getNodeName(t,str(labelNew)))] = nodeMap[str(self.getNodeName(t-1,str(labelOld)))]
                    del nodeMap[str(self.getNodeName(t-1,str(labelOld)))]
                    branchSize[str(self.getNodeName(t,str(labelNew)))] = branchSize[str(self.getNodeName(t-1,str(labelOld)))] + 1 
                    del branchSize[str(self.getNodeName(t-1,str(labelOld)))]
                
                else:
                    raise Exception, "lineage tree generation not implemented for event type " + str(event.type)

        for label in nodeMap.keys():            
            newNode = nodeMap[label].add_child(name = label,dist = branchSize[label])
        
        self.plotTree(tree, out_fn=fn, rotation=270, show_leaf_name=False, 
                  show_branch_length=False, circularTree=circular, show_division_nodes=False, 
                  distance_between_branches=4, width=width, height=height)
    
    
    def getNodeStyle(self, line_width=1, branch_type=0, node_color='DimGray', node_size=6, node_shape='circle'):
        from ete2 import NodeStyle
    
        style = NodeStyle()        
        style["hz_line_width"] = line_width
        style["vt_line_width"] = line_width
        # line type : 0 - solid, 1 - dashed, 2 - dotted
        style["hz_line_type"] = branch_type
        style["vt_line_type"] = branch_type
        style["fgcolor"] = node_color
        style["size"] = node_size
        # node shape: circle, sphere, square
        style["shape"] = node_shape
    
    def getNodeName(self, frame, label):        
        name = "%s/%s" %(frame,label)     
        return name

    def plotTree(self, tree, out_fn=None, rotation=270, show_leaf_name=False, 
                  show_branch_length=False, circularTree=False, show_division_nodes=True, 
                  distance_between_branches=4, show_border=False, width=None, height=None):            
        from ete2 import TreeStyle        
        from PyQt4 import QtSvg, QtCore, QtGui
        from ete2.treeview import qt4_render, drawer, main
        
          
        ts = TreeStyle()   
        ts.show_scale = False
        ts.show_border = show_border
        ts.orientation = 1 # 0, tree is drawn from left-to-right. 1, tree is drawn from right-to-left
        ts.rotation = rotation
        ts.show_leaf_name = show_leaf_name
        ts.show_branch_length = show_branch_length
        if circularTree:
            ts.mode = 'c'
        else:
            ts.mode = 'r'
        ts.branch_vertical_margin = distance_between_branches
        
        
        def hideInternalNodesLayout(node):
            if not node.is_leaf():
                node.img_style["size"] = 0
        
        if show_division_nodes is False:
            ts.layout_fn = hideInternalNodesLayout
        
        if out_fn is not None:        
            scene  = qt4_render._TreeScene()
            img = ts
            
            tree_item, n2i, n2f = qt4_render.render(tree, img)
            scene.init_data(tree, img, n2i, n2f)
            tree_item.setParentItem(scene.master_item)
            scene.master_item.setPos(0,0)
            scene.addItem(scene.master_item)      
            main.save(scene, out_fn, w=width, h=height, dpi=600)    
              
        else:
            scene, img = drawer.init_scene(tree, None, ts)
            tree_item, n2i, n2f = qt4_render.render(tree, img)
            scene.init_data(tree, img, n2i, n2f)
        
            tree_item.setParentItem(scene.master_item)
            scene.addItem(scene.master_item)
        
            size = tree_item.rect()
            w, h = size.width(), size.height()
        
            svg = QtSvg.QSvgGenerator()
            svg.setFileName("test.svg")
            svg.setSize(QtCore.QSize(w, h))
            svg.setViewBox(size)
            pp = QtGui.QPainter()
            pp.begin(svg)            
            scene.render(pp, tree_item.rect(), tree_item.rect(), QtCore.Qt.KeepAspectRatio)


class LineageH5( h5py.File ):
    mov_ds = "/tracking/Moves"
    mov_ener_ds = "/tracking/Moves-Energy"
    app_ds = "/tracking/Appearances"
    app_ener_ds = "/tracking/Appearances-Energy"
    dis_ds = "/tracking/Disappearances"
    dis_ener_ds = "/tracking/Disappearances-Energy"
    div_ds = "/tracking/Splits"
    div_ener_ds = "/tracking/Splits-Energy"
    merg_ds = "/tracking/Mergers"
    merg_ener_ds = "/tracking/Mergers-Energy"
    feat_gn = "/features"
    track_gn = "/tracking/"    

    @property
    def x_scale( self ):
        return self._x_scale
    @x_scale.setter
    def x_scale( self, scale ):
        self._x_scale = scale

    @property
    def y_scale( self ):
        return self._y_scale
    @y_scale.setter
    def y_scale( self, scale ):
        self._y_scale = scale

    @property
    def z_scale( self ):
        return self._z_scale
    @z_scale.setter
    def z_scale( self, scale ):
        self._z_scale = scale
        
    # timestep will be set in loaded traxels accordingly
    def __init__( self, *args, **kwargs):
        h5py.File.__init__(self, *args, **kwargs)
        if "timestep" in kwargs:
            self.timestep = kwargs["timestep"]
        else:
            self.timestep = 0
        
        self._x_scale = 1.0
        self._y_scale = 1.0
        self._z_scale = 1.0

    def init_tracking( self, div=np.empty(0), mov=np.empty(0), dis=np.empty(0), app=np.empty(0)):
        if "tracking" in self.keys():
            del self["tracking"]
        self.create_group("tracking")

    def has_tracking( self ):
        if "tracking" in self.keys():
            return True
        else:
            return False
            
    def add_move( self, from_id, to_id):
        n_moves = self[self.mov_ds].shape[0];
        movs = self.get_moves()
        new = np.vstack([movs, (from_id, to_id)])
        self.update_moves(new)

    def update_moves( self, mov_pairs ):
        if path.basename(self.mov_ds) in self[self.track_gn].keys():
            del self[self.mov_ds]
        if len(mov_pairs) > 0:
            self[self.track_gn].create_dataset("Moves", data=np.asarray( mov_pairs, dtype=np.int32))

    def get_moves( self ):
        if self.has_tracking() and path.basename(self.mov_ds) in self[self.track_gn].keys():
            return self[self.mov_ds].value
        else:
            return np.empty(0)
    def get_move_energies( self ):
        if path.basename(self.mov_ener_ds) in self[self.track_gn].keys():
            e = self[self.mov_ener_ds].value
            if isinstance(e, np.ndarray):
                return e
            else:
                return np.array([e])
        else:
            return np.empty(0)
        

    def get_divisions( self ):
        if self.has_tracking() and path.basename(self.div_ds) in self[self.track_gn].keys():
            return self[self.div_ds].value
        else:
            return np.empty(0)

    def update_divisions( self, div_triples ):
        if path.basename(self.div_ds) in self[self.track_gn].keys():
            del self[self.div_ds]
        if len(div_triples) > 0:
            self[self.track_gn].create_dataset("Splits", data=np.asarray( div_triples, dtype=np.int32))

    def get_division_energies( self ):
        if path.basename(self.div_ener_ds) in self[self.track_gn].keys():
            e = self[self.div_ener_ds].value
            if isinstance(e, np.ndarray):
                return e
            else:
                return np.array([e])
        else:
            return np.empty(0)

    def get_disappearances( self ):
        if self.has_tracking() and path.basename(self.dis_ds) in self[self.track_gn].keys():
            dis = self[self.dis_ds].value
            if isinstance(dis, np.ndarray):
                return dis
            else:
                return np.array([dis])
        else:
            return np.empty(0)

    def update_disappearances( self, dis_singlets ):
        if path.basename(self.dis_ds) in self[self.track_gn].keys():
            del self[self.dis_ds]
        if len(dis_singlets) > 0:
            self[self.track_gn].create_dataset("Disappearances", data=np.asarray( dis_singlets, dtype=np.int32))
        
    def get_disappearance_energies( self ):
        if path.basename(self.dis_ener_ds) in self[self.track_gn].keys():
            e = self[self.dis_ener_ds].value
            if isinstance(e, np.ndarray):
                return e
            else:
                return np.array([e])
        else:
            return np.empty(0)


    def get_appearances( self ):
        if self.has_tracking() and path.basename(self.app_ds) in self[self.track_gn].keys():
            app = self[self.app_ds].value
            if isinstance(app, np.ndarray):
                return app
            else:
                return np.array([app])
        else:
            return np.empty(0)

    def update_appearances( self, app_singlets ):
        if path.basename(self.app_ds) in self[self.track_gn].keys():
            del self[self.app_ds]
        if len(app_singlets) > 0:
            self[self.track_gn].create_dataset("Appearances", data=np.asarray( app_singlets, dtype=np.int32))

    def get_appearance_energies( self ):
        if path.basename(self.app_ener_ds) in self[self.track_gn].keys():
            e = self[self.app_ener_ds].value
            if isinstance(e, np.ndarray):
                return e
            else:
                return np.array([e])
        else:
            return np.empty(0)

    def rm_appearance( self, id ):
        apps = self.get_appearances()
        if not id in apps:
            raise Exception("LineageH5::rm_appearance(): id %d not an appearance" % id)
        filtered = apps[apps!=id]
        b = np.empty(dtype=apps.dtype, shape=(filtered.shape[0], 1))
        b[:,0] = filtered[:]
        self.update_appearances( b )

    def rm_disappearance( self, id ):
        diss = self.get_disappearances()
        if not id in diss:
            raise Exception("LineageH5::rm_disappearance(): id %d not an disappearance" % id)
        filtered = diss[diss!=id]
        b = np.empty(dtype=diss.dtype, shape=(filtered.shape[0], 1))
        b[:,0] = filtered[:]
        self.update_disappearances( b )

    def get_ids( self ):
        features_group = self[self.feat_gn]
        labelcontent = features_group["labelcontent"].value
        valid_labels = (np.arange(len(labelcontent))+1)[labelcontent==1]
        return valid_labels

    def Traxels( self , timestep=None, position='mean', add_features_as_meta=True):
        return self.Tracklets( timestep, position, add_features_as_meta )<|MERGE_RESOLUTION|>--- conflicted
+++ resolved
@@ -92,11 +92,7 @@
         if hasattr(pgmlink.EventType, "Merger") and event.type == pgmlink.EventType.Merger:                    
             merger.append((event.traxel_ids[0], event.traxel_ids[1], event.energy))
         if hasattr(pgmlink.EventType, "MultiFrameMove") and event.type == pgmlink.EventType.MultiFrameMove:                    
-<<<<<<< HEAD
-             mult_mov.append((event.traxel_ids[0], event.traxel_ids[1], event.traxel_ids[2], event.energy))             
-=======
             mult_mov.append((event.traxel_ids[0], event.traxel_ids[1], event.traxel_ids[2], event.energy))
->>>>>>> 3f119c44
 
     # convert to ndarray for better indexing
     events_at = {}
