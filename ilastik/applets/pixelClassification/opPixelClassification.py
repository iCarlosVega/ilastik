--- conflicted
+++ resolved
@@ -405,19 +405,10 @@
             self.getLane(laneIndex).opLabelPipeline.opLabelArray.clearLabel(label_value)
 
 
-<<<<<<< HEAD
-
-class OpLabelPipeline( Operator ):
-    RawImage = InputSlot()
-    LabelInput = InputSlot()
-    DeleteLabel = InputSlot()
-    BlockShape = InputSlot(optional=True)
-=======
 class OpLabelPipeline(Operator):
     RawImage = InputSlot()
     LabelInput = InputSlot()
     DeleteLabel = InputSlot()
->>>>>>> eccc62cb
 
     Output = OutputSlot()
     nonzeroBlocks = OutputSlot()
@@ -428,38 +419,17 @@
         self.opLabelArray = OpCompressedUserLabelArray(parent=self)
         self.opLabelArray.Input.connect(self.LabelInput)
         self.opLabelArray.eraser.setValue(100)
-<<<<<<< HEAD
-        self.opLabelArray.deleteLabel.connect( self.DeleteLabel )
-        self.opLabelArray.blockShape.connect(self.BlockShape)
-
-        # Connect external outputs to their internal sources
-        self.Output.connect( self.opLabelArray.Output )
-        self.nonzeroBlocks.connect( self.opLabelArray.nonzeroBlocks )
-=======
 
         self.opLabelArray.deleteLabel.connect(self.DeleteLabel)
 
         # Connect external outputs to their internal sources
         self.Output.connect(self.opLabelArray.Output)
         self.nonzeroBlocks.connect(self.opLabelArray.nonzeroBlocks)
->>>>>>> eccc62cb
 
     def setupOutputs(self):
         tagged_shape = self.RawImage.meta.getTaggedShape()
         # labels are created for one channel (i.e. the label) and only in the
         # current time slice, so we can set both c and t to 1
-<<<<<<< HEAD
-        tagged_shape['c'] = 1
-        if 't' in tagged_shape:
-            tagged_shape['t'] = 1
-
-        # determine BlockShape if left unconnected (also considering the wrapped op if it exists)
-        if not self.BlockShape.connected() or (isinstance(self.parent, OperatorWrapper) and
-                                               not self.BlockShape.upstream_slot.connected()):
-            # Aim for blocks that are roughly 20px
-            block_shape = determineBlockShape(list(tagged_shape.values()), 40**3)
-            self.BlockShape.setValue(block_shape)
-=======
         tagged_shape["c"] = 1
         if "t" in tagged_shape:
             tagged_shape["t"] = 1
@@ -467,7 +437,6 @@
         # Aim for blocks that are roughly 20px
         block_shape = determineBlockShape(list(tagged_shape.values()), 40 ** 3)
         self.opLabelArray.blockShape.setValue(block_shape)
->>>>>>> eccc62cb
 
     def setInSlot(self, slot, subindex, roi, value):
         # Nothing to do here: All inputs that support __setitem__
@@ -650,27 +619,6 @@
 
         self.opConvertPMapsToInputPixelType.Function.setValue(fun_convert)
         # Set the blockshapes for each input image separately, depending on which axistags it has.
-<<<<<<< HEAD
-        axisOrder = [ tag.key for tag in self.FeatureImages.meta.axistags ]
-        blocksize = 64
-        blockDimsX = { 't' : (1,1),
-                       'z' : (blocksize,blocksize),
-                       'y' : (blocksize,blocksize),
-                       'x' : (1,1),
-                       'c' : (100, 100) }
-
-        blockDimsY = { 't' : (1,1),
-                       'z' : (blocksize,blocksize),
-                       'y' : (1,1),
-                       'x' : (blocksize,blocksize),
-                       'c' : (100,100) }
-
-        blockDimsZ = { 't' : (1,1),
-                       'z' : (1,1),
-                       'y' : (blocksize,blocksize),
-                       'x' : (blocksize,blocksize),
-                       'c' : (100,100) }
-=======
         axisOrder = [tag.key for tag in self.FeatureImages.meta.axistags]
 
         blockDimsX = {"t": (1, 1), "z": (256, 256), "y": (256, 256), "x": (1, 1), "c": (100, 100)}
@@ -682,7 +630,6 @@
         blockShapeX = tuple(blockDimsX[k][1] for k in axisOrder)
         blockShapeY = tuple(blockDimsY[k][1] for k in axisOrder)
         blockShapeZ = tuple(blockDimsZ[k][1] for k in axisOrder)
->>>>>>> eccc62cb
 
         self.prediction_cache_gui.BlockShape.setValue((blockShapeX, blockShapeY, blockShapeZ))
         self.opUncertaintyCache.BlockShape.setValue((blockShapeX, blockShapeY, blockShapeZ))
