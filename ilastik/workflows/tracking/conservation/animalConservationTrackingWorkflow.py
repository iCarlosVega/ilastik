--- conflicted
+++ resolved
@@ -32,11 +32,7 @@
            
         super(AnimalConservationTrackingWorkflowBase, self).connectLane(laneIndex) 
         
-<<<<<<< HEAD
-    def _createDivisionDetectionApplet(self,selectedFeatures=None):
-=======
     def _createDivisionDetectionApplet(self,selectedFeatures=dict()):
->>>>>>> 34fb4708
         return None 
 
 
