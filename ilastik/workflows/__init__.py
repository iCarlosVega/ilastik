--- conflicted
+++ resolved
@@ -133,24 +133,6 @@
     WORKFLOW_CLASSES += [VoxelSegmentationWorkflow]
 
 # network classification, check whether required modules are available:
-<<<<<<< HEAD
-=======
-can_nn = True
-try:
-    import torch
-    import inferno
-    import tiktorch
-except ImportError as e:
-    can_nn = False
-    logger.debug(f"NNClassificationWorkflow: could not import required modules: {e}")
-
-if can_nn:
-    if ilastik.config.cfg.getboolean("ilastik", "hbp", fallback=False):
-        from .nnClassification import NNClassificationWorkflow
-
-        WORKFLOW_CLASSES += [NNClassificationWorkflow]
->>>>>>> eccc62cb
-
 if ilastik.config.cfg.getboolean('ilastik', 'debug'):
     try:
         if ilastik.config.cfg.getboolean('ilastik', 'hbp', fallback=False):
