--- conflicted
+++ resolved
@@ -15,13 +15,8 @@
 
 #PyQt
 from PyQt4 import uic
-<<<<<<< HEAD
-from PyQt4.QtCore import pyqtSignal, QObject, Qt, QSize, QStringList
+from PyQt4.QtCore import pyqtSignal, QObject, Qt, QSize, QString, QStringList
 from PyQt4.QtGui import QMainWindow, QWidget, QMenu, \
-=======
-from PyQt4.QtCore import pyqtSignal, QObject, Qt, QSize, QString, QStringList
-from PyQt4.QtGui import QMainWindow, QWidget, QMenu, QMenuBar, \
->>>>>>> 4ff42f97
                         QStackedWidget, qApp, QFileDialog, QKeySequence, QMessageBox, \
                         QTreeWidgetItem, QAbstractItemView, QProgressBar, QDialog, QApplication
 
