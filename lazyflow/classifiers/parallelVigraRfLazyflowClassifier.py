import os
import tempfile
from functools import partial
import cPickle as pickle
import collections

import numpy
import vigra
import h5py
import random

from lazyflow.utility import Timer
from lazyflow.request import Request, RequestPool, RequestLock
from lazyflowClassifier import LazyflowVectorwiseClassifierABC, LazyflowVectorwiseClassifierFactoryABC

import logging
logger = logging.getLogger(__name__)


class ParallelVigraRfLazyflowClassifierFactory(LazyflowVectorwiseClassifierFactoryABC):
    """
    Trains an RF as a forest-of-forests, so that they can be trained in parallel.
    """
    VERSION = 2 # This is used to determine compatibility of pickled classifier factories.
                # You must bump this if any instance members are added/removed/renamed.
    
    def __init__(self, num_trees_total=100, num_forests=None, variable_importance_path=None, label_proportion=None, variable_importance_enabled=False, **kwargs):      
        """
        num_trees_total: The number of trees to train
        
        num_forests: How many forests in which to distribute the trees (forests can train and predict in parallel)
                     If not provided, the number of forests is automatically determined 
                     to match the number of available lazyflow worker threads.
        
        variable_importance_enabled: If True, RFs are trained with feature-importance calculation enabled,
                                     and the importances are logged to the console. (Slower.)
        
        variable_importance_path: If provided, the feature importance table will also be writen to a file.
                                  (May only be used with variable_importance_enabled=True) 
        
        kwargs: Additional keyword args, passed directly to the vigra.RandomForest constructor.
        """
        assert not variable_importance_path or variable_importance_enabled, \
            "Can't export the feature importance table if you don't enable feature importance calculation."

        self._num_trees = num_trees_total
        self._label_proportion = label_proportion
        self._variable_importance_path = variable_importance_path
        self._variable_importance_enabled = variable_importance_enabled
        self._kwargs = kwargs
        
        # By default, num_forests matches the number of lazyflow worker threads
        self._num_forests = num_forests or Request.global_thread_pool.num_workers
        self._num_forests = max(1, self._num_forests)
    
    def set_num_trees(self, num_trees_total):
        self._num_trees = num_trees_total
        
    def set_variable_importance_path(self, variable_importance_path):
        self._variable_importance_path = variable_importance_path

    def set_label_proportion(self, label_proportion):
        self._label_proportion = label_proportion
        
    def create_and_train(self, X, y, feature_names=None):           
        logger.debug( "Training parallel vigra RF" )

        # Distribute trees as evenly as possible
        tree_counts = numpy.array( [self._num_trees // self._num_forests] * self._num_forests )
        tree_counts[:self._num_trees % self._num_forests] += 1
        assert tree_counts.sum() == self._num_trees
        tree_counts = map(int, tree_counts)
        tree_counts[:] = (tree_count for tree_count in tree_counts if tree_count != 0)        

        # Save for future reference
        known_labels = numpy.unique(y)

        X = numpy.asarray(X, numpy.float32)
        y = numpy.asarray(y, numpy.uint32)
        if y.ndim == 1:
            y = y[:, numpy.newaxis]

        assert X.ndim == 2
        assert len(X) == len(y)

        # Sample X and y
        if self._label_proportion:
            proportion = self._label_proportion
            row_num = int(proportion*X.shape[0])
            idx = random.sample(range(X.shape[0]), row_num)
            X = X[idx,:]
            y = y[idx] 
            assert (numpy.unique(y) == known_labels).all(), \
                "Sampled labels are not representative of the complete set: some label values are missing!\n"\
                "Sampled labels include {}, but complete set has {}".format( numpy.unique(y), known_labels )

        # Create N forests to train
        # (treecount of each might differ)
        forests = []
        for tree_count in tree_counts:
            forests.append( vigra.learning.RandomForest(tree_count, **self._kwargs) )

        # Train classifier with feature importance visitor 
        named_importances = None
           
        if self._variable_importance_enabled:
            if not feature_names:
                # Provide default feature names
                num_features = X.shape[1]
                feature_names = ["feature-{:02d}".format(i) for i in range(num_features)]

            oobs, named_importances = self._train_forests_with_feature_importance( forests, X, y, 
                                                                             feature_names,
                                                                             export_path=self._variable_importance_path )            
            
        else:
            # train classifier without feature importance visitor
<<<<<<< HEAD
            feature_names = None

=======
>>>>>>> 04b8bac4
            oobs = self._train_forests( forests, X, y )            
                          
        logger.info( "Training complete. Average OOB: {}".format( numpy.average(oobs) ) )
        return ParallelVigraRfLazyflowClassifier( forests, oobs, known_labels, feature_names, named_importances )

    @staticmethod
    def _train_forests(forests, X, y):
        """
        Train all RFs (in parallel), and return the oobs.
        """
        oobs = [None] * len(forests)
        def store_oob_results(i, oob):
            oobs[i] = oob

        with Timer() as train_timer:
            pool = RequestPool()
            for i, forest in enumerate(forests):
                req = Request( partial(forest.learnRF, X, y) )
                # save the oob results
                req.notify_finished( partial( store_oob_results, i ) )
                pool.add( req )
            pool.wait()          
        logger.info("Training took, {} seconds".format( train_timer.seconds() ) )
        return oobs

    @staticmethod
    def _train_forests_with_feature_importance(forests, X, y, feature_names, export_path=None):
        """
        Train all RFs (in parallel) and compute feature importances while doing so.
        The importances table will be logged as INFO, and also exported to a file if export_path is given.
        
        Returns: oobs and importances
        """
        oobs = [None] * len(forests)
        importances = [None] * len(forests)
        def store_training_results(i, training_results):
            oob, importance_results = training_results
            oobs[i] = oob
            importances[i] = importance_results
        
        with Timer() as train_timer:
            pool = RequestPool()
            for i, forest in enumerate(forests):
                req = Request( partial(forest.learnRFWithFeatureSelection, X, y) )
                # save the training results
                req.notify_finished( partial( store_training_results, i ) )
                pool.add( req )
            pool.wait()
            
        logger.info("Training took, {} seconds".format( train_timer.seconds() ) )

        # Forests may have different numbers of trees,
        # so take a weighted average of their importances
        tree_counts = map(lambda f: f.treeCount(), forests)
        weights = numpy.array(tree_counts).astype(float)
        weights /= weights.sum()

        named_importances = collections.OrderedDict( zip( feature_names, numpy.average(importances, weights=weights, axis=0) ) )   
                 
        importance_table = generate_importance_table( named_importances,
                                                      sort="overall",
                                                      export_path=export_path )
        
        logger.info("Feature importance measurements during training: \n{}".format(importance_table) )

        return oobs, named_importances 

    def estimated_ram_usage_per_requested_predictionchannel(self):
        return (Request.global_thread_pool.num_workers) * 4

    @property
    def description(self):
        return "Parallel Vigra Random Forest Factory ({} trees total)"\
               .format( self._num_trees )

    def __eq__(self, other):
        return (    isinstance(other, type(self))
                and self._num_trees == other._num_trees
                and self._variable_importance_enabled == other._variable_importance_enabled
                and self._kwargs == other._kwargs )
    def __ne__(self, other):
        return not self.__eq__(other)

assert issubclass( ParallelVigraRfLazyflowClassifierFactory, LazyflowVectorwiseClassifierFactoryABC )

def generate_importance_table(named_importances_dict, sort=None, export_path=None):
    """
    Return a string of the given importances dict, in csv format, 
    but also with extra spaces for pretty-printing.
    
    named_importances_dict: A dict of { feature_name : importance }, i.e. {str : float}
    sort: Must be a class index (1..N) or one of "name", "gini", or "overall"
    export_path: If provided, the table will also be (over)written to the given file path.
    """
    import csv
    from StringIO import StringIO

    CSV_FORMAT = { 'delimiter' : ',', 'lineterminator' : '\n' }

    feature_name_length = max( map(len, named_importances_dict.keys()) )

    # See vigra/random_forest/rf_visitors.hxx, class VariableImportanceVisitor
    n_classes = len(named_importances_dict.values()[0]) - 2
    columns = [ "{: <{width}}".format("Feature Name", width=feature_name_length) ]
    columns += [ "  Class #{}".format(i) for i in range(n_classes)]
    columns += [ "   Overall" ]
    columns += [ "      Gini" ]
    
    output = StringIO()
    csv_writer = csv.writer(output, **CSV_FORMAT)
    csv_writer.writerow( columns )

    if sort:
        # Sort must be a class number or one of these strings
        sort_columns = { i:i for i in range(1,n_classes+1) }
        sort_columns.update( { "name" :     0,
                               "overall" : -2,
                               "gini" :    -1 } )
        assert sort in sort_columns.keys(), "Invalid sort column: '{}'".format(sort)
        sort_column = sort_columns[sort]
        sorted_importances = sorted( named_importances_dict.items(),
                                     key=lambda (k,v): v[sort_column] )
        named_importances_dict = collections.OrderedDict( sorted_importances )

    for feature_name, importances in named_importances_dict.items():
        feature_name = "{: <{width}}".format(feature_name, width=feature_name_length)
        importance_strings = map( lambda x: "{: .07f}".format(x), importances )
        importance_strings = map( lambda s: "{: >10}".format(s), importance_strings )
        csv_writer.writerow( [feature_name] + importance_strings )
    
    if export_path:   
        # Save variable importance table to file
        with open(os.path.join(export_path, 'varimp.txt'), 'w') as export_file:
            export_file.write(output.getvalue())
        
    return output.getvalue()

class ParallelVigraRfLazyflowClassifier(LazyflowVectorwiseClassifierABC):
    """
    Adapt the vigra RandomForest class to the interface lazyflow expects.
    """
    def __init__(self, forests, oobs, known_labels, feature_names=None, named_importances=None):
        self._known_labels = known_labels
        self._forests = forests
        self._feature_names = feature_names
        
        # Note that oobs may not be in the same order as the forests.
        self._oobs = oobs
        
        self._num_trees = sum( forest.treeCount() for forest in self._forests )
        
        # Named importances for the variable importance table
        self._named_importances = named_importances
    
    def predict_probabilities(self, X):
        logger.debug( "Predicting with parallel vigra RF" )
        X = numpy.asarray(X, dtype=numpy.float32)
        assert X.ndim == 2

        if self._feature_names is not None:
            # For some reason, vigra doesn't seem to check this for us...
            assert X.shape[1] == len(self._feature_names), \
                "Feature count doesn't match the training data."

        # As each forest completes, aggregate results in a shared array.
        # (Must put in a list so we can update it in this closure.)
        total_predictions = [None]
        prediction_lock = RequestLock()
        def update_predictions(forest, forest_predictions):
            forest_predictions *= forest.treeCount()
            with prediction_lock:
                if total_predictions[0] is None:
                    total_predictions[0] = forest_predictions
                else:
                    total_predictions[0] += forest_predictions

        # Create a request for each forest
        pool = RequestPool()
        for forest in self._forests:
            req = Request( partial( forest.predictProbabilities, X ) )
            req.notify_finished( partial(update_predictions, forest) )
            pool.add( req )
        del req
        pool.wait()

        total_predictions[0] /= self._num_trees
        return total_predictions[0]
    
    @property
    def oobs(self):
        return self._oobs
    
    @property
    def known_classes(self):
        return self._known_labels

    @property
    def feature_names(self):
        return self._feature_names

    @property
    def feature_count(self):
        return self._forests[0].featureCount()
    
    @property
    def named_importances(self):
        return self._named_importances

    def serialize_hdf5(self, h5py_group):
        for forest in self._forests:
            if forest is None:
                return

        name = h5py_group.name.split('/')[-1]
        # Due to non-shared hdf5 dlls, vigra can't write directly to
        # our open hdf5 group. Instead, we'll use vigra to write the
        # classifier to a temporary file.
        tmpDir = tempfile.mkdtemp()
        cachePath = os.path.join(tmpDir, 'tmp_classifier_cache.h5').replace('\\', '/')
        for i, forest in enumerate(self._forests):
            targetname = '{0}/{1}'.format(name, "Forest{:04d}".format(i))
            forest.writeHDF5(cachePath, targetname)

        parent_group = h5py_group.parent
        del parent_group[name]
        # Open the temp file and copy to our project group
        with h5py.File(cachePath, 'r') as cacheFile:
            parent_group.copy(cacheFile[name], name)

        h5py_group = parent_group[name]
        h5py_group['known_labels'] = self._known_labels
        if self._feature_names:
            h5py_group['feature_names'] = self._feature_names
        
        # This field is required for all classifiers
        h5py_group['pickled_type'] = pickle.dumps( type(self) )
        
        if self._named_importances:
            h5py_group.create_dataset('named_importances_keys', data=self._named_importances.keys())
            h5py_group.create_dataset('named_importances_values', data=self._named_importances.values())

        os.remove(cachePath)
        os.rmdir(tmpDir)
    
    @classmethod
    def deserialize_hdf5(cls, h5py_group):
        name = h5py_group.name.split('/')[-1]
        # Due to non-shared hdf5 dlls, vigra can't read directly
        # from our open hdf5 group. Instead, we'll copy the
        # classfier data to a temporary file and give it to vigra.
        tmpDir = tempfile.mkdtemp()
        cachePath = os.path.join(tmpDir, 'tmp_classifier_cache.h5').replace('\\', '/')
        with h5py.File(cachePath, 'w') as cacheFile:
            cacheFile.copy(h5py_group, name)

        forests = []
        for dset_name, forestGroup in sorted(h5py_group.items()):
            if dset_name.startswith('Forest'):
                targetname = '{0}/{1}'.format(name, dset_name)
                forests.append(vigra.learning.RandomForest(cachePath, targetname))

        try:
            known_labels = list(h5py_group['known_labels'][:])
        except KeyError:
            # Older projects didn't store the labels explicitly.
            known_labels = range(1, forests[0].labelCount()+1 )

        try:
            feature_names = list(h5py_group['feature_names'][:])
        except KeyError:
            # Older projects don't store feature names.
            feature_names = None

        try:
            oobs = list(h5py_group['oobs'][:])
        except KeyError:
            # Older projects didn't store the oobs.
            # Just provide something obviously invalid.
            oobs = [-1.0] * len(forests)

        try:
            keys = map(str, h5py_group['named_importances_keys'][:])
            values = h5py_group['named_importances_values'][:]
            named_importances = collections.OrderedDict(zip(keys, values))
        except KeyError:
            named_importances = None

        os.remove(cachePath)
        os.rmdir(tmpDir)

        return ParallelVigraRfLazyflowClassifier( forests, oobs, known_labels, feature_names, named_importances )

assert issubclass( ParallelVigraRfLazyflowClassifier, LazyflowVectorwiseClassifierABC )<|MERGE_RESOLUTION|>--- conflicted
+++ resolved
@@ -115,11 +115,7 @@
             
         else:
             # train classifier without feature importance visitor
-<<<<<<< HEAD
-            feature_names = None
-
-=======
->>>>>>> 04b8bac4
+
             oobs = self._train_forests( forests, X, y )            
                           
         logger.info( "Training complete. Average OOB: {}".format( numpy.average(oobs) ) )
