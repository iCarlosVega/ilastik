###############################################################################
#   lazyflow: data flow based lazy parallel computation framework
#
#       Copyright (C) 2011-2019, the ilastik team
#                                <team@ilastik.org>
#
# This program is free software; you can redistribute it and/or
# modify it under the terms of the Lesser GNU General Public License
# as published by the Free Software Foundation; either version 2.1
# of the License, or (at your option) any later version.
#
# This program is distributed in the hope that it will be useful,
# but WITHOUT ANY WARRANTY; without even the implied warranty of
# MERCHANTABILITY or FITNESS FOR A PARTICULAR PURPOSE. See the
# GNU Lesser General Public License for more details.
#
# See the files LICENSE.lgpl2 and LICENSE.lgpl3 for full text of the
# GNU Lesser General Public License version 2.1 and 3 respectively.
# This information is also available on the ilastik web site at:
#          http://ilastik.org/license/
###############################################################################
import logging
import socket
import numpy

from typing import Iterable, Tuple

import vigra

from lazyflow.operators.opReorderAxes import OpReorderAxes
from lazyflow.graph import Graph
from lazyflow.roi import roiToSlice
from inferno.io.transform import Compose
from inferno.io.transform.generic import Normalize

from tiktorch import serializers  # noqa
from tiktorch.launcher import LocalServerLauncher, RemoteSSHServerLauncher, SSHCred
from tiktorch.types import (
    NDArray,
    LabeledNDArray,
    NDArrayBatch,
    LabeledNDArrayBatch,
    Point2D,
    Point3D,
    Point4D,
    SetDeviceReturnType,
)
from tiktorch.rpc_interface import INeuralNetworkAPI
from tiktorch.rpc import Client, TCPConnConf

from .lazyflowClassifier import LazyflowOnlineClassifier

<<<<<<< HEAD
=======
import logging

logger = logging.getLogger(__name__)
>>>>>>> 8c2d40b0

logger = logging.getLogger(__name__)


class TikTorchLazyflowClassifierFactory(LazyflowOnlineClassifier):
    # The version is used to determine compatibility of pickled classifier factories.
    # You must bump this if any instance members are added/removed/renamed.
    VERSION = 1
    halo: Tuple[int, int, int, int, int]

    def __init__(
        self, config: dict, binary_model: bytes, binary_state: bytes, binary_optimizer_state: bytes, server_config: dict
    ) -> None:
        # default values for config:
        self._config = {"name": "tiktorch model"}
        self._config.update(config)
        self.set_halo(config["halo"])

        # assert all(key not in self._config for key in self.__dict__.keys())
        # self.__dict__.update(self._config)
        # print('shrinkage:', self.shrinkage)

        # Privates
        self._tikTorchClassifier = None
        self._train_model = None
        self._opReorderAxesInImg = OpReorderAxes(graph=Graph())
        self._opReorderAxesInLabel = OpReorderAxes(graph=Graph())
        self._opReorderAxesInImg.AxisOrder.setValue("czyx")
        self._opReorderAxesInLabel.AxisOrder.setValue("czyx")
        self._opReorderAxesOut = OpReorderAxes(graph=Graph())

        addr, port1, port2 = (
            socket.gethostbyname(server_config["address"]),
            server_config["port1"],
            server_config["port2"],
        )
        conn_conf = TCPConnConf(addr, port1, port2)

<<<<<<< HEAD
        if addr == "127.0.0.1":
            self.launcher = LocalServerLauncher(conn_conf)
        else:
            self.launcher = RemoteSSHServerLauncher(
                conn_conf, cred=SSHCred(server_config["username"], server_config["password"])
            )

        self.launcher.start()
        self._shutdown_sent = False

        self._tikTorchClient = Client(INeuralNetworkAPI(), conn_conf)
        selected_devices = [d[0] for d in server_config["devices"] if d[2]]
        logger.debug("loading tiktorch model with config: %s", config)
        fut = self._tikTorchClient.load_model(
            config, binary_model, binary_state, binary_optimizer_state, selected_devices
        )
        try:
            ret: SetDeviceReturnType = fut.result(timeout=60)
        except Exception as e:
            logger.warning(e)
            logger.warning("Could not load tiktorch model within 60 seconds. Trying again for another 360s ...")
            ret: SetDeviceReturnType = fut.result(timeout=360)  # todo: except timeout

        self.training_shape = ret.training_shape
        self.valid_shapes = ret.valid_shapes
        self.shrinkage = ret.shrinkage

    def __getattr__(self, item):
        if item != "_config":
            try:
                return self._config[item]
            except (AttributeError, KeyError):
                pass

        raise AttributeError(item)

    def shutdown(self):
        self._shutdown_sent = True
        self.launcher.stop()
=======
    def __init__(self, *args, **kwargs):
        self._args = args
        self._kwargs = kwargs

        print(self._args)

        # FIXME: hard coded file path to a trained and pickled pytorch network!
        self._filename = None  # self._args[0]
        self._loaded_pytorch_net = None

    def create_and_train_pixelwise(self, feature_images, label_images, axistags=None, feature_names=None):
        self._filename = PYTORCH_MODEL_FILE_PATH
        logger.debug("Loading pytorch network from {}".format(self._filename))
>>>>>>> 8c2d40b0

    @property
    def tikTorchClient(self):
        return self._tikTorchClient

    @property
    def train_model(self):
        return self._train_model

    @train_model.setter
    def train_model(self, value):
        if isinstance(value, bool):
            self._train_model = value
        else:
            raise ValueError(f"expected boolean, got {value}")

<<<<<<< HEAD
    def pause_training_process(self):
        if self.tikTorchClient.training_process_is_running():
            self.tikTorchClient.pause()
        else:
            logger.debug("tikTorchClient cannot be paused. (training process not running)")
=======
    def get_halo_shape(self, data_axes="zyxc"):
        # return (z_halo, y_halo, x_halo, 0)
        if len(data_axes) == 4:
            return (0, 32, 32, 0)
        # FIXME: assuming 'yxc' !
        elif len(data_axes) == 3:
            return (32, 32, 0)
>>>>>>> 8c2d40b0

    def resume_training_process(self):
        if self.tikTorchClient.training_process_is_running():
            self.tikTorchClient.resume()
        else:
            logger.debug("tikTorchClient cannot be resumed. (training process not running)")

    def send_hparams(self, hparams):
        self.tikTorchClient.set_hparams(hparams)

<<<<<<< HEAD
    def create_and_train_pixelwise(
        self, feature_images, label_images, axistags=None, feature_names=None, image_ids=None
    ):
        logger.debug("Loading pytorch network")
        assert self.tikTorchClient is not None, "TikTorchLazyflowClassifierFactory not properly initialized."
=======
    def __eq__(self, other):
        return isinstance(other, type(self)) and self._args == other._args and self._kwargs == other._kwargs
>>>>>>> 8c2d40b0

        if self.train_model:
            self.update(feature_images, label_images, axistags, image_ids)
            self.tikTorchClient.resume()

        logger.info(self.description)

        return self

    def update(self, feature_images: Iterable, label_images: Iterable, axistags, image_ids: Iterable):
        # TODO: check whether loaded network has the same number of classes as specified in ilastik!
        data = []
        reordered_labels = []
        for img, label, id in zip(feature_images, label_images, image_ids):
            self._opReorderAxesInImg.Input.setValue(vigra.VigraArray(img, axistags=axistags))
            self._opReorderAxesInLabel.Input.setValue(vigra.VigraArray(label, axistags=axistags))
            data.append(
                LabeledNDArray(
                    array=self._opReorderAxesInImg.Output([]).wait(),
                    label=self._opReorderAxesInLabel.Output([]).wait(),
                    id_=id,
                )
            )

        data = LabeledNDArrayBatch(data)

        self.tikTorchClient.train(data)

    def get_model_state(self):
        return self.tikTorchClient.get_model_state()

<<<<<<< HEAD
    def get_optimizer_state(self):
        return self.tikTorchClient.get_optimizer_state()
=======
class TikTorchLazyflowClassifier(LazyflowPixelwiseClassifierABC):
    HDF5_GROUP_FILENAME = "pytorch_network_path"
>>>>>>> 8c2d40b0

    @staticmethod
    def get_view_with_axes(in_array: numpy.ndarray, in_axiskeys: str, out_axiskeys: str) -> vigra.VigraArray:
        """
        Args:
            in_array: numpy array
            in_axiskeys: string specifying the input axisorder
            out_axiskeys: string specifying the output axisorder

        Returns:
            returns a view in the output axisorder

<<<<<<< HEAD
        """
        assert len(in_array.shape) == len(in_axiskeys)
        tagged_array = in_array.view(vigra.VigraArray)
        tagged_array.axistags = vigra.defaultAxistags(in_axiskeys)
        reordered_view = tagged_array.withAxes(*out_axiskeys)
        return reordered_view

    def determineBlockShape(self, max_shape, train=True):
        # determine blockshape with e.g. binary dry run
        pass
=======
        if tiktorch_net is None:
            print(self._filename)
            tiktorch_net = TikTorch.unserialize(self._filename)
>>>>>>> 8c2d40b0

    @property
    def description(self):
        if self.tikTorchClient:
            return "pytorch network loaded."
        else:
            return "pytorch network loading failed."

    def estimated_ram_usage_per_requested_predictionchannel(self):
        # FIXME: compute from model size somehow??
        return numpy.inf

    def __eq__(self, other):
        return isinstance(other, type(self))

<<<<<<< HEAD
    def __ne__(self, other):
        return not self.__eq__(other)
=======
        self._opReorderAxes = OpReorderAxes(graph=Graph())
        self._opReorderAxes.AxisOrder.setValue("zcyx")
>>>>>>> 8c2d40b0

    def predict_probabilities_pixelwise(self, feature_image, roi, axistags=None):
        """
        :param numpy.ndarray feature_image: classifier input
        :param numpy.ndarray roi: ROI within feature_image
        :param vigra.AxisTags axistags: axistags of feature_image
        :return: probabilities
        """
<<<<<<< HEAD
        assert isinstance(roi, numpy.ndarray)
        logger.info(f"tiktorchLazyflowClassifier.predict tile shape: {feature_image.shape}")
=======
        logger.info(f"predicting using pytorch network for image of shape {feature_image.shape} and roi {roi}")
        logger.info(
            f"Stats of input: min={feature_image.min()}, max={feature_image.max()}, mean={feature_image.mean()}"
        )
        logger.info(f"expected pytorch input shape is {self._tiktorch_net.expected_input_shape}")
        logger.info(f"expected pytorch output shape is {self._tiktorch_net.expected_output_shape}")

        # print(self._tiktorch_net.expected_input_shape)
        # print(self._tiktorch_net.expected_output_shape)
>>>>>>> 8c2d40b0

        # translate roi axes todo: remove with tczyx standard
        roi = roi[:, [axistags.index(a) for a in "czyx"]]

<<<<<<< HEAD
        self._opReorderAxesIn.Input.setValue(vigra.VigraArray(feature_image, axistags=axistags))
        reordered_feature_image = self._opReorderAxesIn.Output([]).wait()
        assert reordered_feature_image.shape in self.valid_shapes, (reordered_feature_image.shape, self.valid_shapes)
        transform = Compose(Normalize())
        reordered_feature_image = transform(reordered_feature_image)
=======
        self._opReorderAxes.Input.setValue(vigra.VigraArray(feature_image, axistags=axistags))
        self._opReorderAxes.AxisOrder.setValue("zcyx")
        reordered_feature_image = self._opReorderAxes.Output([]).wait()

        # normalizing patch
        # reordered_feature_image = (reordered_feature_image - reordered_feature_image.mean()) / (reordered_feature_image.std() + 0.000001)

        if len(self._tiktorch_net.get("window_size")) == 2:
            exp_input_shape = numpy.array(self._tiktorch_net.expected_input_shape)
            exp_input_shape = tuple(numpy.append(1, exp_input_shape))
            print(exp_input_shape)
        else:
            exp_input_shape = self._tiktorch_net.expected_input_shape

        logger.info(
            f"input axistags are {axistags}, "
            f"Shape after reordering input is {reordered_feature_image.shape}, "
            f"axistags are {self._opReorderAxes.Output.meta.axistags}"
        )

        slice_shape = list(reordered_feature_image.shape[1::])  # ignore z axis
        # assuming [z, y, x]
        result_roi = numpy.array(roi)
        if slice_shape != list(exp_input_shape[1::]):
            logger.info(f"Expected input shape is {exp_input_shape[1::]}, " f"but got {slice_shape}, reshaping...")

            # adding a zero border to images that have the specific shape

            exp_shape = list(self._tiktorch_net.expected_input_shape[1::])
            zero_img = numpy.zeros(exp_shape)

            # diff shape: cyx
            diff_shape = numpy.array(exp_input_shape[1::]) - numpy.array(slice_shape)
            # diff_shape = numpy.array(self._tiktorch_net.expected_input_shape) - numpy.array(slice_shape)
            # offset shape z, y, x, c for easy indexing, with c = 0, z = 0
            offset = numpy.array([0, 0, 0, 0])
            logger.info(f"Diff_shape {diff_shape}")

            # at least one of y, x (diff_shape[1], diff_shape[2]) should be off
            # let's determine how to adjust the offset -> offset[2] and offset[3]
            # caveat: this code assumes that image requests were tiled in a regular
            # pattern starting from left upper corner.
            # We use a blocked array-cache to achieve that
            # y-offset:
            if diff_shape[1] > 0:
                # was the halo added to the upper side of the feature image?
                # HACK: this only works because we assume the data to be in zyx!!!
                if roi[0][1] == 0:
                    # no, doesn't seem like it
                    offset[1] = self.HALO_SIZE

            # x-offsets:
            if diff_shape[2] > 0:
                # was the halo added to the upper side of the feature image?
                # HACK: this only works because we assume the data to be in zyx!!!
                if roi[0][2] == 0:
                    # no, doesn't seem like it
                    offset[2] = self.HALO_SIZE

            # HACK: still assuming zyxc
            result_roi[0] += offset[0:3]
            result_roi[1] += offset[0:3]
            reorder_feature_image_extents = numpy.array(reordered_feature_image.shape)
            # add the offset:
            reorder_feature_image_extents[2:4] += offset[1:3]
            # zero_img[:, :, offset[1]:reorder_feature_image_extents[2], offset[2]:reorder_feature_image_extents[3]] = \
            #     reordered_feature_image

            # reordered_feature_image = zero_img

            pad_img = numpy.pad(
                reordered_feature_image,
                [
                    (0, 0),
                    (0, 0),
                    (offset[1], exp_input_shape[2] - reorder_feature_image_extents[2]),
                    (offset[2], exp_input_shape[3] - reorder_feature_image_extents[3]),
                ],
                "reflect",
            )

            reordered_feature_image = pad_img

            logger.info(f"New Image shape {reordered_feature_image.shape}")

        result = numpy.zeros([reordered_feature_image.shape[0], num_channels] + list(reordered_feature_image.shape[2:]))

        logger.info(f"forward")

        # we always predict in 2D, per z-slice, so we loop over z
        for z in range(0, reordered_feature_image.shape[0], self.BATCH_SIZE):
            # logger.warning("Dumping to {}".format('"/Users/chaubold/Desktop/dump.h5"'))
            # vigra.impex.writeHDF5(reordered_feature_image[z,...], "data", "/Users/chaubold/Desktop/dump.h5")

            # create batch of desired num slices. Multiple slices can be processed on multiple GPUs!
            batch = [
                reordered_feature_image[zi : zi + 1, ...].reshape(self._tiktorch_net.expected_input_shape)
                for zi in range(z, min(z + self.BATCH_SIZE, reordered_feature_image.shape[0]))
            ]
            logger.info(f"batch info: {[x.shape for x in batch]}")

            print("batch info:", [x.shape for x in batch])

            # if len(self._tiktorch_net.get('window_size')) == 2:
            #     print("BATTCHHHHH", batch.shape)

            result_batch = self._tiktorch_net.forward(batch)
            logger.info(f"Resulting slices from {z} to {z + len(batch)} have shape {result_batch[0].shape}")

            print("Resulting slices from ", z, " to ", z + len(batch), " have shape ", result_batch[0].shape)

            for i, zi in enumerate(range(z, (z + len(batch)))):
                result[zi : (zi + 1), ...] = result_batch[i]
>>>>>>> 8c2d40b0

        result = self.tikTorchClient.forward(NDArrayBatch([NDArray(reordered_feature_image)])).as_numpy()[0]
        logger.info(f"Obtained a predicted block of shape {result.shape}")
        halo = numpy.array(self.get_halo("zyx"))
        shrink = numpy.array(self.get_shrinkage("zyx"))
        # remove halo from result todo: do not send tensor with halo back, but remove halo in tiktorch instead
        assert len(result.shape) == len(halo), (result.shape, halo)
        result = result[[slice(h, -h) if h else slice(None) for h in halo]]

        # make two channels out of single channel predictions
        if result.shape[0] == 1:
            result = numpy.concatenate((result, 1 - result), axis=0)
            logger.info(f"Changed shape of predicted block to {result.shape} by adding '1-p' channel")

        # remove shrinkage and halo from roi
        roi -= halo + shrink
        assert all(a >= 0 for a in roi[0]), roi[0]
        assert all(a <= s for a, s in zip(roi[1], result.shape)), (roi[1], result.shape)

        # select roi from result
        shape_wo_halo = result.shape
        result = result[roiToSlice(*roi)]
        logger.info(
            f"Selected roi (start: {roi[0]}, stop: {roi[1]}) from result without halo ({shape_wo_halo}). Now"
            f" result has shape: ({result.shape})."
        )

<<<<<<< HEAD
        self._opReorderAxesOut.AxisOrder.setValue("".join(axistags.keys()))
        self._opReorderAxesOut.Input.setValue(vigra.VigraArray(result, axistags=vigra.defaultAxistags("czyx")))
        return self._opReorderAxesOut.Output[:].wait()
=======
        print("Obtained a predicted block of shape ", result.shape)

        self._opReorderAxes.Input.setValue(vigra.VigraArray(result, axistags=vigra.makeAxistags("zcyx")))
        # axistags is vigra.AxisTags, but opReorderAxes expects a string
        self._opReorderAxes.AxisOrder.setValue("".join(axistags.keys()))
        result = self._opReorderAxes.Output([]).wait()
        logger.info(f"Reordered result to shape {result.shape}")

        # FIXME: not needed for real neural net results:
        logger.info(f"Stats of result: min={result.min()}, max={result.max()}, mean={result.mean()}")

        # cut out the required roi
        logger.info(f"Roi shape {result_roi}")

        # crop away halo and reorder axes to match "axistags"
        # crop in X and Y:
        cropped_result = result[roiToSlice(*result_roi)]

        logger.info(f"cropped the predicted block to shape {cropped_result.shape}")

        return cropped_result
>>>>>>> 8c2d40b0

    @property
    def known_classes(self):
        nr_classes = self.output_shape[0]
        if nr_classes == 1:
            nr_classes = 2
        return list(range(nr_classes))

    @property
    def feature_count(self):
        return self.input_channels

<<<<<<< HEAD
    def set_halo(self, halo: Tuple[int, ...]) -> None:
        in_order = self.input_axis_order.replace("b", "").replace("c", "")
        if len(in_order) != len(halo):
            raise ValueError(
                "Input order (optionally including batch dimension 'b' and channel dimension 'c') incompatible with halo (always excluding 'b' and 'c'"
            )
        halo_dims = {a: h for a, h in zip(in_order, halo)}
        self.halo = tuple([halo_dims.get(a, 0) for a in "tczyx"])

    def get_halo(self, data_axes="zyx") -> Tuple[int, ...]:
        """
        :return: required halo for data axes
        """
        assert "b" not in data_axes, "batch dimension cannot be halo dimension"
        assert all([a in "tczyx" for a in data_axes])
        halo = [self.halo["tczyx".index(a)] for a in data_axes]
        # todo: remove data_axes for all classifiers and set it implicitly to tczyx

        return tuple(halo)

    def get_shrinkage(self, data_axes="zyx"):
        assert all([a in "tczyx" for a in data_axes])
        shrink = [self.shrinkage.get(a, 0) for a in "zyx"]
        assert all([s % 2 == 0 for s in shrink])
        return tuple(s // 2 for s in shrink)

    @property
    def output_channels(self):
        return self.input_channels - self.shrinkage[1]
=======
    def get_halo_shape(self, data_axes="zyxc"):
        if len(data_axes) == 4:
            return (0, self.HALO_SIZE, self.HALO_SIZE, 0)
        # FIXME: assuming 'yxc' !
        elif len(data_axes) == 3:
            return (self.HALO_SIZE, self.HALO_SIZE, 0)

    def serialize_hdf5(self, h5py_group):
        logger.debug("Serializing")
        h5py_group[self.HDF5_GROUP_FILENAME] = self._filename
        h5py_group["pickled_type"] = pickle.dumps(type(self), 0)

        # HACK: can this be done more elegantly?
        with tempfile.TemporaryFile() as f:
            self._tiktorch_net.serialize(f)
            f.seek(0)
            h5py_group["classifier"] = numpy.void(f.read())

    @classmethod
    def deserialize_hdf5(cls, h5py_group):
        # TODO: load from HDF5 instead of hard coded path!
        logger.debug("Deserializing")
        # HACK:
        # filename = PYTORCH_MODEL_FILE_PATH
        filename = h5py_group[cls.HDF5_GROUP_FILENAME]
        logger.debug("Deserializing from {}".format(filename))

        with tempfile.TemporaryFile() as f:
            f.write(h5py_group["classifier"].value)
            f.seek(0)
            loaded_pytorch_net = TikTorch.unserialize(f)
>>>>>>> 8c2d40b0

    def get_valid_shapes(self, data_axes="zyx"):
        assert all([a in data_axes for a in "czyx"])
        return [tuple(vs[a] for a in data_axes) for vs in self.valid_shapes]

    def serialize_hdf5(self, h5py_group):
        pass  # nothing to serialize here

    #     logger.debug('Serializing')
    #     h5py_group[self.HDF5_GROUP_FILENAME] = self._filename
    #     h5py_group['pickled_type'] = pickle.dumps(type(self), 0)
    #
    #     # HACK: can this be done more elegantly?
    #     with tempfile.TemporaryFile() as f:
    #         self.tikTorchClient.serialize(f)
    #         f.seek(0)
    #         h5py_group['classifier'] = numpy.void(f.read())

    @classmethod
    def deserialize_hdf5(cls, h5py_group):
        pass  # nothing to deserialize here

    #     # TODO: load from HDF5 instead of hard coded path!
    #     logger.debug('Deserializing')
    #     # HACK:
    #     # filename = PYTORCH_MODEL_FILE_PATH
    #     filename = h5py_group[cls.HDF5_GROUP_FILENAME]
    #     logger.debug('Deserializing from {}'.format(filename))
    #
    #     with tempfile.TemporaryFile() as f:
    #         f.write(h5py_group['classifier'].value)
    #         f.seek(0)
    #         loaded_pytorch_net = TikTorchClient.unserialize(f)
    #
    #     return TikTorchLazyflowClassifier(loaded_pytorch_net, filename)

    def __del__(self):
        if not self._shutdown_sent:
            try:
                self.launcher.stop()
            except AttributeError:
                pass<|MERGE_RESOLUTION|>--- conflicted
+++ resolved
@@ -1,7 +1,7 @@
 ###############################################################################
 #   lazyflow: data flow based lazy parallel computation framework
 #
-#       Copyright (C) 2011-2019, the ilastik team
+#       Copyright (C) 2011-2017, the ilastik developers
 #                                <team@ilastik.org>
 #
 # This program is free software; you can redistribute it and/or
@@ -50,12 +50,6 @@
 
 from .lazyflowClassifier import LazyflowOnlineClassifier
 
-<<<<<<< HEAD
-=======
-import logging
-
-logger = logging.getLogger(__name__)
->>>>>>> 8c2d40b0
 
 logger = logging.getLogger(__name__)
 
@@ -94,7 +88,6 @@
         )
         conn_conf = TCPConnConf(addr, port1, port2)
 
-<<<<<<< HEAD
         if addr == "127.0.0.1":
             self.launcher = LocalServerLauncher(conn_conf)
         else:
@@ -134,21 +127,6 @@
     def shutdown(self):
         self._shutdown_sent = True
         self.launcher.stop()
-=======
-    def __init__(self, *args, **kwargs):
-        self._args = args
-        self._kwargs = kwargs
-
-        print(self._args)
-
-        # FIXME: hard coded file path to a trained and pickled pytorch network!
-        self._filename = None  # self._args[0]
-        self._loaded_pytorch_net = None
-
-    def create_and_train_pixelwise(self, feature_images, label_images, axistags=None, feature_names=None):
-        self._filename = PYTORCH_MODEL_FILE_PATH
-        logger.debug("Loading pytorch network from {}".format(self._filename))
->>>>>>> 8c2d40b0
 
     @property
     def tikTorchClient(self):
@@ -165,21 +143,11 @@
         else:
             raise ValueError(f"expected boolean, got {value}")
 
-<<<<<<< HEAD
     def pause_training_process(self):
         if self.tikTorchClient.training_process_is_running():
             self.tikTorchClient.pause()
         else:
             logger.debug("tikTorchClient cannot be paused. (training process not running)")
-=======
-    def get_halo_shape(self, data_axes="zyxc"):
-        # return (z_halo, y_halo, x_halo, 0)
-        if len(data_axes) == 4:
-            return (0, 32, 32, 0)
-        # FIXME: assuming 'yxc' !
-        elif len(data_axes) == 3:
-            return (32, 32, 0)
->>>>>>> 8c2d40b0
 
     def resume_training_process(self):
         if self.tikTorchClient.training_process_is_running():
@@ -190,16 +158,11 @@
     def send_hparams(self, hparams):
         self.tikTorchClient.set_hparams(hparams)
 
-<<<<<<< HEAD
     def create_and_train_pixelwise(
         self, feature_images, label_images, axistags=None, feature_names=None, image_ids=None
     ):
         logger.debug("Loading pytorch network")
         assert self.tikTorchClient is not None, "TikTorchLazyflowClassifierFactory not properly initialized."
-=======
-    def __eq__(self, other):
-        return isinstance(other, type(self)) and self._args == other._args and self._kwargs == other._kwargs
->>>>>>> 8c2d40b0
 
         if self.train_model:
             self.update(feature_images, label_images, axistags, image_ids)
@@ -231,13 +194,8 @@
     def get_model_state(self):
         return self.tikTorchClient.get_model_state()
 
-<<<<<<< HEAD
     def get_optimizer_state(self):
         return self.tikTorchClient.get_optimizer_state()
-=======
-class TikTorchLazyflowClassifier(LazyflowPixelwiseClassifierABC):
-    HDF5_GROUP_FILENAME = "pytorch_network_path"
->>>>>>> 8c2d40b0
 
     @staticmethod
     def get_view_with_axes(in_array: numpy.ndarray, in_axiskeys: str, out_axiskeys: str) -> vigra.VigraArray:
@@ -250,7 +208,6 @@
         Returns:
             returns a view in the output axisorder
 
-<<<<<<< HEAD
         """
         assert len(in_array.shape) == len(in_axiskeys)
         tagged_array = in_array.view(vigra.VigraArray)
@@ -261,11 +218,6 @@
     def determineBlockShape(self, max_shape, train=True):
         # determine blockshape with e.g. binary dry run
         pass
-=======
-        if tiktorch_net is None:
-            print(self._filename)
-            tiktorch_net = TikTorch.unserialize(self._filename)
->>>>>>> 8c2d40b0
 
     @property
     def description(self):
@@ -281,13 +233,8 @@
     def __eq__(self, other):
         return isinstance(other, type(self))
 
-<<<<<<< HEAD
     def __ne__(self, other):
         return not self.__eq__(other)
-=======
-        self._opReorderAxes = OpReorderAxes(graph=Graph())
-        self._opReorderAxes.AxisOrder.setValue("zcyx")
->>>>>>> 8c2d40b0
 
     def predict_probabilities_pixelwise(self, feature_image, roi, axistags=None):
         """
@@ -296,145 +243,17 @@
         :param vigra.AxisTags axistags: axistags of feature_image
         :return: probabilities
         """
-<<<<<<< HEAD
         assert isinstance(roi, numpy.ndarray)
         logger.info(f"tiktorchLazyflowClassifier.predict tile shape: {feature_image.shape}")
-=======
-        logger.info(f"predicting using pytorch network for image of shape {feature_image.shape} and roi {roi}")
-        logger.info(
-            f"Stats of input: min={feature_image.min()}, max={feature_image.max()}, mean={feature_image.mean()}"
-        )
-        logger.info(f"expected pytorch input shape is {self._tiktorch_net.expected_input_shape}")
-        logger.info(f"expected pytorch output shape is {self._tiktorch_net.expected_output_shape}")
-
-        # print(self._tiktorch_net.expected_input_shape)
-        # print(self._tiktorch_net.expected_output_shape)
->>>>>>> 8c2d40b0
 
         # translate roi axes todo: remove with tczyx standard
         roi = roi[:, [axistags.index(a) for a in "czyx"]]
 
-<<<<<<< HEAD
         self._opReorderAxesIn.Input.setValue(vigra.VigraArray(feature_image, axistags=axistags))
         reordered_feature_image = self._opReorderAxesIn.Output([]).wait()
         assert reordered_feature_image.shape in self.valid_shapes, (reordered_feature_image.shape, self.valid_shapes)
         transform = Compose(Normalize())
         reordered_feature_image = transform(reordered_feature_image)
-=======
-        self._opReorderAxes.Input.setValue(vigra.VigraArray(feature_image, axistags=axistags))
-        self._opReorderAxes.AxisOrder.setValue("zcyx")
-        reordered_feature_image = self._opReorderAxes.Output([]).wait()
-
-        # normalizing patch
-        # reordered_feature_image = (reordered_feature_image - reordered_feature_image.mean()) / (reordered_feature_image.std() + 0.000001)
-
-        if len(self._tiktorch_net.get("window_size")) == 2:
-            exp_input_shape = numpy.array(self._tiktorch_net.expected_input_shape)
-            exp_input_shape = tuple(numpy.append(1, exp_input_shape))
-            print(exp_input_shape)
-        else:
-            exp_input_shape = self._tiktorch_net.expected_input_shape
-
-        logger.info(
-            f"input axistags are {axistags}, "
-            f"Shape after reordering input is {reordered_feature_image.shape}, "
-            f"axistags are {self._opReorderAxes.Output.meta.axistags}"
-        )
-
-        slice_shape = list(reordered_feature_image.shape[1::])  # ignore z axis
-        # assuming [z, y, x]
-        result_roi = numpy.array(roi)
-        if slice_shape != list(exp_input_shape[1::]):
-            logger.info(f"Expected input shape is {exp_input_shape[1::]}, " f"but got {slice_shape}, reshaping...")
-
-            # adding a zero border to images that have the specific shape
-
-            exp_shape = list(self._tiktorch_net.expected_input_shape[1::])
-            zero_img = numpy.zeros(exp_shape)
-
-            # diff shape: cyx
-            diff_shape = numpy.array(exp_input_shape[1::]) - numpy.array(slice_shape)
-            # diff_shape = numpy.array(self._tiktorch_net.expected_input_shape) - numpy.array(slice_shape)
-            # offset shape z, y, x, c for easy indexing, with c = 0, z = 0
-            offset = numpy.array([0, 0, 0, 0])
-            logger.info(f"Diff_shape {diff_shape}")
-
-            # at least one of y, x (diff_shape[1], diff_shape[2]) should be off
-            # let's determine how to adjust the offset -> offset[2] and offset[3]
-            # caveat: this code assumes that image requests were tiled in a regular
-            # pattern starting from left upper corner.
-            # We use a blocked array-cache to achieve that
-            # y-offset:
-            if diff_shape[1] > 0:
-                # was the halo added to the upper side of the feature image?
-                # HACK: this only works because we assume the data to be in zyx!!!
-                if roi[0][1] == 0:
-                    # no, doesn't seem like it
-                    offset[1] = self.HALO_SIZE
-
-            # x-offsets:
-            if diff_shape[2] > 0:
-                # was the halo added to the upper side of the feature image?
-                # HACK: this only works because we assume the data to be in zyx!!!
-                if roi[0][2] == 0:
-                    # no, doesn't seem like it
-                    offset[2] = self.HALO_SIZE
-
-            # HACK: still assuming zyxc
-            result_roi[0] += offset[0:3]
-            result_roi[1] += offset[0:3]
-            reorder_feature_image_extents = numpy.array(reordered_feature_image.shape)
-            # add the offset:
-            reorder_feature_image_extents[2:4] += offset[1:3]
-            # zero_img[:, :, offset[1]:reorder_feature_image_extents[2], offset[2]:reorder_feature_image_extents[3]] = \
-            #     reordered_feature_image
-
-            # reordered_feature_image = zero_img
-
-            pad_img = numpy.pad(
-                reordered_feature_image,
-                [
-                    (0, 0),
-                    (0, 0),
-                    (offset[1], exp_input_shape[2] - reorder_feature_image_extents[2]),
-                    (offset[2], exp_input_shape[3] - reorder_feature_image_extents[3]),
-                ],
-                "reflect",
-            )
-
-            reordered_feature_image = pad_img
-
-            logger.info(f"New Image shape {reordered_feature_image.shape}")
-
-        result = numpy.zeros([reordered_feature_image.shape[0], num_channels] + list(reordered_feature_image.shape[2:]))
-
-        logger.info(f"forward")
-
-        # we always predict in 2D, per z-slice, so we loop over z
-        for z in range(0, reordered_feature_image.shape[0], self.BATCH_SIZE):
-            # logger.warning("Dumping to {}".format('"/Users/chaubold/Desktop/dump.h5"'))
-            # vigra.impex.writeHDF5(reordered_feature_image[z,...], "data", "/Users/chaubold/Desktop/dump.h5")
-
-            # create batch of desired num slices. Multiple slices can be processed on multiple GPUs!
-            batch = [
-                reordered_feature_image[zi : zi + 1, ...].reshape(self._tiktorch_net.expected_input_shape)
-                for zi in range(z, min(z + self.BATCH_SIZE, reordered_feature_image.shape[0]))
-            ]
-            logger.info(f"batch info: {[x.shape for x in batch]}")
-
-            print("batch info:", [x.shape for x in batch])
-
-            # if len(self._tiktorch_net.get('window_size')) == 2:
-            #     print("BATTCHHHHH", batch.shape)
-
-            result_batch = self._tiktorch_net.forward(batch)
-            logger.info(f"Resulting slices from {z} to {z + len(batch)} have shape {result_batch[0].shape}")
-
-            print("Resulting slices from ", z, " to ", z + len(batch), " have shape ", result_batch[0].shape)
-
-            for i, zi in enumerate(range(z, (z + len(batch)))):
-                result[zi : (zi + 1), ...] = result_batch[i]
->>>>>>> 8c2d40b0
 
         result = self.tikTorchClient.forward(NDArrayBatch([NDArray(reordered_feature_image)])).as_numpy()[0]
         logger.info(f"Obtained a predicted block of shape {result.shape}")
@@ -462,33 +281,9 @@
             f" result has shape: ({result.shape})."
         )
 
-<<<<<<< HEAD
         self._opReorderAxesOut.AxisOrder.setValue("".join(axistags.keys()))
         self._opReorderAxesOut.Input.setValue(vigra.VigraArray(result, axistags=vigra.defaultAxistags("czyx")))
         return self._opReorderAxesOut.Output[:].wait()
-=======
-        print("Obtained a predicted block of shape ", result.shape)
-
-        self._opReorderAxes.Input.setValue(vigra.VigraArray(result, axistags=vigra.makeAxistags("zcyx")))
-        # axistags is vigra.AxisTags, but opReorderAxes expects a string
-        self._opReorderAxes.AxisOrder.setValue("".join(axistags.keys()))
-        result = self._opReorderAxes.Output([]).wait()
-        logger.info(f"Reordered result to shape {result.shape}")
-
-        # FIXME: not needed for real neural net results:
-        logger.info(f"Stats of result: min={result.min()}, max={result.max()}, mean={result.mean()}")
-
-        # cut out the required roi
-        logger.info(f"Roi shape {result_roi}")
-
-        # crop away halo and reorder axes to match "axistags"
-        # crop in X and Y:
-        cropped_result = result[roiToSlice(*result_roi)]
-
-        logger.info(f"cropped the predicted block to shape {cropped_result.shape}")
-
-        return cropped_result
->>>>>>> 8c2d40b0
 
     @property
     def known_classes(self):
@@ -501,7 +296,6 @@
     def feature_count(self):
         return self.input_channels
 
-<<<<<<< HEAD
     def set_halo(self, halo: Tuple[int, ...]) -> None:
         in_order = self.input_axis_order.replace("b", "").replace("c", "")
         if len(in_order) != len(halo):
@@ -531,39 +325,6 @@
     @property
     def output_channels(self):
         return self.input_channels - self.shrinkage[1]
-=======
-    def get_halo_shape(self, data_axes="zyxc"):
-        if len(data_axes) == 4:
-            return (0, self.HALO_SIZE, self.HALO_SIZE, 0)
-        # FIXME: assuming 'yxc' !
-        elif len(data_axes) == 3:
-            return (self.HALO_SIZE, self.HALO_SIZE, 0)
-
-    def serialize_hdf5(self, h5py_group):
-        logger.debug("Serializing")
-        h5py_group[self.HDF5_GROUP_FILENAME] = self._filename
-        h5py_group["pickled_type"] = pickle.dumps(type(self), 0)
-
-        # HACK: can this be done more elegantly?
-        with tempfile.TemporaryFile() as f:
-            self._tiktorch_net.serialize(f)
-            f.seek(0)
-            h5py_group["classifier"] = numpy.void(f.read())
-
-    @classmethod
-    def deserialize_hdf5(cls, h5py_group):
-        # TODO: load from HDF5 instead of hard coded path!
-        logger.debug("Deserializing")
-        # HACK:
-        # filename = PYTORCH_MODEL_FILE_PATH
-        filename = h5py_group[cls.HDF5_GROUP_FILENAME]
-        logger.debug("Deserializing from {}".format(filename))
-
-        with tempfile.TemporaryFile() as f:
-            f.write(h5py_group["classifier"].value)
-            f.seek(0)
-            loaded_pytorch_net = TikTorch.unserialize(f)
->>>>>>> 8c2d40b0
 
     def get_valid_shapes(self, data_axes="zyx"):
         assert all([a in data_axes for a in "czyx"])
