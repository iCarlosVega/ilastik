--- conflicted
+++ resolved
@@ -1,14 +1,10 @@
 from __future__ import absolute_import
-<<<<<<< HEAD
-from .lazyflowClassifier import LazyflowVectorwiseClassifierABC, LazyflowVectorwiseClassifierFactoryABC, LazyflowPixelwiseClassifierABC, LazyflowPixelwiseClassifierFactoryABC, LazyflowOnlineClassifier
-=======
 from .lazyflowClassifier import (
     LazyflowVectorwiseClassifierABC,
     LazyflowVectorwiseClassifierFactoryABC,
     LazyflowPixelwiseClassifierABC,
     LazyflowPixelwiseClassifierFactoryABC,
 )
->>>>>>> 8c2d40b0
 from .vigraRfLazyflowClassifier import VigraRfLazyflowClassifier, VigraRfLazyflowClassifierFactory
 from .parallelVigraRfLazyflowClassifier import (
     ParallelVigraRfLazyflowClassifier,
@@ -23,7 +19,6 @@
     has_tiktorch = False
     import sys
     import warnings
-<<<<<<< HEAD
     import_err = err
 
     class Raise:
@@ -32,10 +27,6 @@
 
     TikTorchLazyflowClassifierFactory = Raise
     warnings.warn("Could not import tiktorch classifier")
-=======
-
-    warnings.warn("init: Could not import tiktorch classifier")
->>>>>>> 8c2d40b0
 
 # Testing
 from .vigraRfPixelwiseClassifier import VigraRfPixelwiseClassifier, VigraRfPixelwiseClassifierFactory