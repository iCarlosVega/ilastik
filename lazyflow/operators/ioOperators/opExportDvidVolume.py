--- conflicted
+++ resolved
@@ -60,24 +60,17 @@
             shape = tuple(reversed(shape))
         
         axiskeys = "".join( axiskeys )
-<<<<<<< HEAD
-        
-        # FIXME: We assume the dataset needs to be created first.
-        #        If it already existed, this (presumably) causes an error on the DVID side.
-        metadata = pydvid.voxels.VoxelsMetadata.create_default_metadata( shape, 
-                                                                         self.Input.meta.dtype, 
-                                                                         axiskeys, 
-                                                                         0.0, 
-                                                                         "" )
-=======
->>>>>>> b575ebd7
 
         connection = pydvid.dvid_connection.DvidConnection( hostname )
         with contextlib.closing( connection ):
             self.progressSignal(5)
             # FIXME: We assume the dataset needs to be created first.
             #        If it already existed, this (presumably) causes an error on the DVID side.
-            metadata = pydvid.voxels.VoxelsMetadata.create_default_metadata( data.shape, data.dtype.type, axiskeys, 0.0, "" )
+            metadata = pydvid.voxels.VoxelsMetadata.create_default_metadata( shape, 
+                                                                             self.Input.meta.dtype, 
+                                                                             axiskeys, 
+                                                                             0.0, 
+                                                                             "" )
             pydvid.voxels.create_new(connection, uuid, dataname, metadata)
     
             client = pydvid.voxels.VoxelsAccessor( connection, uuid, dataname )
